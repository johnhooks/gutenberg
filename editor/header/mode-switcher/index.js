/**
 * External dependencies
 */
import { connect } from 'react-redux';

/**
 * WordPress dependencies
 */
import { __ } from '@wordpress/i18n';
<<<<<<< HEAD
import { IconButton, Dropdown, NavigableMenu } from '@wordpress/components';
=======
import { IconButton } from '@wordpress/components';
>>>>>>> bd03222a

/**
 * Internal dependencies
 */
import './style.scss';
import { getEditorMode } from '../../selectors';

/**
 * Set of available mode options.
 *
 * @type {Array}
 */
const MODES = [
	{
		value: 'visual',
		label: __( 'Switch To Visual Mode' ),
		icon: 'screenoptions',
	},
	{
		value: 'text',
		label: __( 'Switch To Text Mode' ),
		icon: 'editor-code',
	},
];

function ModeSwitcher( { onSwitch, mode } ) {
<<<<<<< HEAD
	return (
		<Dropdown
			className="editor-mode-switcher"
			position="bottom left"
			renderToggle={ ( { isOpen, onToggle } ) => (
				<IconButton
					icon="ellipsis"
					label={ __( 'More' ) }
					onClick={ onToggle }
					aria-expanded={ isOpen }
				/>
			) }
			renderContent={ ( { onClose } ) => (
				// Should this just be a DropdownMenu ?
				<NavigableMenu>
					{ MODES
						.filter( ( { value } ) => value !== mode )
						.map( ( { value, label, icon } ) => (
							<IconButton
								className="editor-mode-switcher__button"
								key={ value }
								icon={ icon }
								onClick={ () => {
									onSwitch( value );
									onClose();
								} }
							>
								{ label }
							</IconButton>
						) ) }
				</NavigableMenu>
			) }
		/>
	);
=======
	return MODES
		.filter( ( { value } ) => value !== mode )
		.map( ( { value, label, icon } ) => (
			<IconButton
				className="editor-mode-switcher__button"
				key={ value }
				icon={ icon }
				onClick={ () => {
					onSwitch( value );
				} }
			>
				{ label }
			</IconButton>
		) );
>>>>>>> bd03222a
}

export default connect(
	( state ) => ( {
		mode: getEditorMode( state ),
	} ),
	( dispatch, ownProps ) => ( {
		onSwitch( mode ) {
			dispatch( {
				type: 'SWITCH_MODE',
				mode: mode,
			} );
			ownProps.onSwitch( mode );
		},
	} )
)( ModeSwitcher );<|MERGE_RESOLUTION|>--- conflicted
+++ resolved
@@ -7,11 +7,7 @@
  * WordPress dependencies
  */
 import { __ } from '@wordpress/i18n';
-<<<<<<< HEAD
-import { IconButton, Dropdown, NavigableMenu } from '@wordpress/components';
-=======
 import { IconButton } from '@wordpress/components';
->>>>>>> bd03222a
 
 /**
  * Internal dependencies
@@ -38,42 +34,6 @@
 ];
 
 function ModeSwitcher( { onSwitch, mode } ) {
-<<<<<<< HEAD
-	return (
-		<Dropdown
-			className="editor-mode-switcher"
-			position="bottom left"
-			renderToggle={ ( { isOpen, onToggle } ) => (
-				<IconButton
-					icon="ellipsis"
-					label={ __( 'More' ) }
-					onClick={ onToggle }
-					aria-expanded={ isOpen }
-				/>
-			) }
-			renderContent={ ( { onClose } ) => (
-				// Should this just be a DropdownMenu ?
-				<NavigableMenu>
-					{ MODES
-						.filter( ( { value } ) => value !== mode )
-						.map( ( { value, label, icon } ) => (
-							<IconButton
-								className="editor-mode-switcher__button"
-								key={ value }
-								icon={ icon }
-								onClick={ () => {
-									onSwitch( value );
-									onClose();
-								} }
-							>
-								{ label }
-							</IconButton>
-						) ) }
-				</NavigableMenu>
-			) }
-		/>
-	);
-=======
 	return MODES
 		.filter( ( { value } ) => value !== mode )
 		.map( ( { value, label, icon } ) => (
@@ -88,7 +48,6 @@
 				{ label }
 			</IconButton>
 		) );
->>>>>>> bd03222a
 }
 
 export default connect(
